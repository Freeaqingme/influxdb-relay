--- conflicted
+++ resolved
@@ -48,9 +48,6 @@
 	return r
 }
 
-<<<<<<< HEAD
-func (r *retryBuffer) post(buf []byte, query string, auth string, isQuery bool) (*responseData, error) {
-=======
 func (r *retryBuffer) getStats() map[string]string {
 	stats := make(map[string]string)
 	stats["buffering"] = strconv.FormatInt(int64(r.buffering), 10)
@@ -60,8 +57,7 @@
 	return stats
 }
 
-func (r *retryBuffer) post(buf []byte, query string, auth string) (*responseData, error) {
->>>>>>> e2ffbc3b
+func (r *retryBuffer) post(buf []byte, query string, auth string, isQuery bool) (*responseData, error) {
 	if atomic.LoadInt32(&r.buffering) == 0 {
 		resp, err := r.p.post(buf, query, auth, isQuery)
 		// TODO A 5xx caused by the point data could cause the relay to buffer forever
