--- conflicted
+++ resolved
@@ -115,8 +115,6 @@
 
 func (h *HTTP) ServeHTTP(w http.ResponseWriter, r *http.Request) {
 	start := time.Now()
-
-<<<<<<< HEAD
 	reqPath := r.URL.Path
 
 	if reqPath == "/ping" && (r.Method == "GET" || r.Method == "HEAD") {
@@ -125,16 +123,7 @@
 		return
 	}
 
-	if reqPath != "/write" && reqPath != "/query" {
-		jsonError(w, http.StatusNotFound, "invalid write endpoint")
-=======
-	if r.URL.Path == "/ping" && (r.Method == "GET" || r.Method == "HEAD") {
-		w.Header().Add("X-InfluxDB-Version", "relay")
-		w.WriteHeader(http.StatusNoContent)
-		return
-	}
-
-	if r.URL.Path == "/status" && (r.Method == "GET" || r.Method == "HEAD") {
+	if reqPath == "/status" && (r.Method == "GET" || r.Method == "HEAD") {
 		st := make(map[string]map[string]string)
 
 		for _, b := range h.backends {
@@ -153,9 +142,8 @@
 		return
 	}
 
-	if r.URL.Path != "/write" {
+	if reqPath != "/write" {
 		jsonResponse(w, http.StatusNotFound, "invalid write endpoint")
->>>>>>> e2ffbc3b
 		return
 	}
 
@@ -182,26 +170,21 @@
 		// First check if there are multiple queries being passed
 		qry, err := influxql.ParseQuery(queryParams["q"][0])
 		if err != nil {
-			jsonError(w, http.StatusBadRequest, "invalid query")
+			jsonResponse(w, http.StatusBadRequest, "invalid query")
 			return
 		}
 		for _, stmt := range qry.Statements {
 			_, ok := stmt.(*influxql.CreateDatabaseStatement)
 			if !ok {
-				jsonError(w, http.StatusBadRequest, "query not supported, relay only supports CREATE DATABASE queries")
+				jsonResponse(w, http.StatusBadRequest, "query not supported, relay only supports CREATE DATABASE queries")
 				return
 			}
 		}
 	}
 
 	// fail early if we're missing the database
-<<<<<<< HEAD
 	if !isQuery && queryParams.Get("db") == "" {
-		jsonError(w, http.StatusBadRequest, "missing parameter: db")
-=======
-	if queryParams.Get("db") == "" {
 		jsonResponse(w, http.StatusBadRequest, "missing parameter: db")
->>>>>>> e2ffbc3b
 		return
 	}
 
@@ -354,12 +337,8 @@
 }
 
 type poster interface {
-<<<<<<< HEAD
 	post([]byte, string, string, bool) (*responseData, error)
-=======
-	post([]byte, string, string) (*responseData, error)
 	getStats() map[string]string
->>>>>>> e2ffbc3b
 }
 
 type simplePoster struct {
@@ -390,7 +369,12 @@
 	}
 }
 
-<<<<<<< HEAD
+func (s *simplePoster) getStats() map[string]string {
+	v := make(map[string]string)
+	v["location"] = s.write
+	return v
+}
+
 func (b *simplePoster) post(buf []byte, query string, auth string, q bool) (*responseData, error) {
 	var loc string
 	if q {
@@ -399,16 +383,6 @@
 		loc = b.write
 	}
 	req, err := http.NewRequest("POST", loc, bytes.NewReader(buf))
-=======
-func (s *simplePoster) getStats() map[string]string {
-	v := make(map[string]string)
-	v["location"] = s.location
-	return v
-}
-
-func (b *simplePoster) post(buf []byte, query string, auth string) (*responseData, error) {
-	req, err := http.NewRequest("POST", b.location, bytes.NewReader(buf))
->>>>>>> e2ffbc3b
 	if err != nil {
 		return nil, err
 	}
